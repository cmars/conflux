--- conflicted
+++ resolved
@@ -26,9 +26,9 @@
 	"errors"
 	"fmt"
 	"net"
+	"strings"
 	"sync"
 	"time"
-        "strings"
 
 	"gopkg.in/errgo.v1"
 	log "gopkg.in/hockeypuck/logrus.v0"
@@ -60,14 +60,10 @@
 		log.Error("cannot parse HKP remote address from", r.RemoteAddr, ":", err)
 		return "", errgo.Mask(err)
 	}
-<<<<<<< HEAD
-	return fmt.Sprintf("%s:%d ", host, r.RemoteConfig.HTTPPort), nil
-=======
-        if strings.Contains(host,":") {
-                host = fmt.Sprintf("[%s]",host)
-        }
-	return fmt.Sprintf("%s:%d", host, r.RemoteConfig.HttpPort), nil
->>>>>>> 14887895
+	if strings.Contains(host, ":") {
+		host = fmt.Sprintf("[%s]", host)
+	}
+	return fmt.Sprintf("%s:%d", host, r.RemoteConfig.HTTPPort), nil
 }
 
 type RecoverChan chan *Recover
